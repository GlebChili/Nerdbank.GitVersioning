--- conflicted
+++ resolved
@@ -65,355 +65,6 @@
     }
 
     [Fact]
-<<<<<<< HEAD
-    public void GetVersionHeight_Test()
-    {
-        var first = this.Repo.Commit("First", this.Signer, this.Signer, new CommitOptions { AllowEmptyCommit = true });
-        var second = this.Repo.Commit("Second", this.Signer, this.Signer, new CommitOptions { AllowEmptyCommit = true });
-        this.WriteVersionFile();
-        var third = this.Repo.Commit("Third", this.Signer, this.Signer, new CommitOptions { AllowEmptyCommit = true });
-        Assert.Equal(2, this.GetVersionHeight(this.Repo.Head));
-    }
-
-    [Fact]
-    public void GetVersionHeight_VersionJsonHasUnrelatedHistory()
-    {
-        // Emulate a repo that used version.json for something else.
-        string versionJsonPath = Path.Combine(this.RepoPath, "version.json");
-        File.WriteAllText(versionJsonPath, @"{ ""unrelated"": false }");
-        Assert.Equal(0, this.GetVersionHeight()); // exercise code that handles the file not yet checked in.
-        Commands.Stage(this.Repo, versionJsonPath);
-        this.Repo.Commit("Add unrelated version.json file.", this.Signer, this.Signer);
-        Assert.Equal(0, this.GetVersionHeight()); // exercise code that handles a checked in file.
-
-        // And now the repo has decided to use this package.
-        this.WriteVersionFile();
-
-        Assert.Equal(1, this.GetVersionHeight(this.Repo.Head));
-        Assert.Equal(1, this.GetVersionHeight());
-
-        // Also emulate case of where the related version.json was just changed to conform,
-        // but not yet checked in.
-        this.Repo.Reset(ResetMode.Mixed, this.Repo.Head.Tip.Parents.Single());
-        Assert.Equal(0, this.GetVersionHeight());
-    }
-
-    [Fact]
-    public void GetVersionHeight_VersionJsonHasParsingErrorsInHistory()
-    {
-        this.WriteVersionFile();
-        Assert.Equal(1, this.GetVersionHeight());
-
-        // Now introduce a parsing error.
-        string versionJsonPath = Path.Combine(this.RepoPath, "version.json");
-        File.WriteAllText(versionJsonPath, @"{ ""version"": ""1.0"""); // no closing curly brace for parsing error
-        Assert.Equal(0, this.GetVersionHeight());
-        Commands.Stage(this.Repo, versionJsonPath);
-        this.Repo.Commit("Add broken version.json file.", this.Signer, this.Signer);
-        Assert.Equal(0, this.GetVersionHeight());
-
-        // Now fix it.
-        this.WriteVersionFile();
-        Assert.Equal(1, this.GetVersionHeight());
-
-        // And emulate fixing it without having checked in yet.
-        this.Repo.Reset(ResetMode.Mixed, this.Repo.Head.Tip.Parents.Single());
-        Assert.Equal(0, this.GetVersionHeight());
-    }
-
-    [Fact]
-    public void GetVersionHeight_IntroducingFiltersIncrementsHeight()
-    {
-        string relativeDirectory = "some-sub-dir";
-
-        this.WriteVersionFile(relativeDirectory: relativeDirectory);
-        Assert.Equal(1, this.GetVersionHeight(relativeDirectory));
-
-        var versionData = VersionOptions.FromVersion(new Version("1.2"));
-        versionData.PathFilters = new[] { new FilterPath("./", relativeDirectory) };
-        this.WriteVersionFile(versionData, relativeDirectory);
-        Assert.Equal(2, this.GetVersionHeight(relativeDirectory));
-    }
-
-    [Theory]
-    [InlineData("./")]
-    [InlineData("../some-sub-dir")]
-    [InlineData("/some-sub-dir")]
-    [InlineData(":/some-sub-dir")]
-    public void GetVersionHeight_IncludeFilter(string includeFilter)
-    {
-        string relativeDirectory = "some-sub-dir";
-
-        var versionData = VersionOptions.FromVersion(new Version("1.2"));
-        versionData.PathFilters = new[] { new FilterPath(includeFilter, relativeDirectory) };
-        this.WriteVersionFile(versionData, relativeDirectory);
-        Assert.Equal(1, this.GetVersionHeight(relativeDirectory));
-
-        // Expect commit outside of project tree to not affect version height
-        var otherFilePath = Path.Combine(this.RepoPath, "my-file.txt");
-        File.WriteAllText(otherFilePath, "hello");
-        Commands.Stage(this.Repo, otherFilePath);
-        this.Repo.Commit("Add other file outside of project root", this.Signer, this.Signer);
-        Assert.Equal(1, this.GetVersionHeight(relativeDirectory));
-
-        // Expect commit inside project tree to affect version height
-        var containedFilePath = Path.Combine(this.RepoPath, relativeDirectory, "another-file.txt");
-        File.WriteAllText(containedFilePath, "hello");
-        Commands.Stage(this.Repo, containedFilePath);
-        this.Repo.Commit("Add file within project root", this.Signer, this.Signer);
-        Assert.Equal(2, this.GetVersionHeight(relativeDirectory));
-    }
-
-    [Fact]
-    public void GetVersionHeight_IncludeExcludeFilter()
-    {
-        string relativeDirectory = "some-sub-dir";
-
-        var versionData = VersionOptions.FromVersion(new Version("1.2"));
-        versionData.PathFilters = new[]
-        {
-            new FilterPath("./", relativeDirectory),
-            new FilterPath(":^/some-sub-dir/ignore.txt", relativeDirectory),
-            new FilterPath(":^excluded-dir", relativeDirectory)
-        };
-        this.WriteVersionFile(versionData, relativeDirectory);
-        Assert.Equal(1, this.GetVersionHeight(relativeDirectory));
-
-        // Commit touching excluded path does not affect version height
-        var ignoredFilePath = Path.Combine(this.RepoPath, relativeDirectory, "ignore.txt");
-        File.WriteAllText(ignoredFilePath, "hello");
-        Commands.Stage(this.Repo, ignoredFilePath);
-        this.Repo.Commit("Add excluded file", this.Signer, this.Signer);
-        Assert.Equal(1, this.GetVersionHeight(relativeDirectory));
-
-        // Commit touching both excluded and included path does affect height
-        var includedFilePath = Path.Combine(this.RepoPath, relativeDirectory, "another-file.txt");
-        File.WriteAllText(includedFilePath, "hello");
-        File.WriteAllText(ignoredFilePath, "changed");
-        Commands.Stage(this.Repo, includedFilePath);
-        Commands.Stage(this.Repo, ignoredFilePath);
-        this.Repo.Commit("Change both excluded and included file", this.Signer, this.Signer);
-        Assert.Equal(2, this.GetVersionHeight(relativeDirectory));
-
-        // Commit touching excluded directory does not affect version height
-        var fileInExcludedDirPath = Path.Combine(this.RepoPath, relativeDirectory, "excluded-dir", "ignore.txt");
-        Directory.CreateDirectory(Path.GetDirectoryName(fileInExcludedDirPath));
-        File.WriteAllText(fileInExcludedDirPath, "hello");
-        Commands.Stage(this.Repo, fileInExcludedDirPath);
-        this.Repo.Commit("Add file to excluded dir", this.Signer, this.Signer);
-        Assert.Equal(2, this.GetVersionHeight(relativeDirectory));
-    }
-
-    [Fact]
-    public void GetVersionHeight_IncludeExcludeFilter_NoProjectDirectory()
-    {
-        var versionData = VersionOptions.FromVersion(new Version("1.2"));
-        versionData.PathFilters = new[]
-        {
-            new FilterPath("./", "."),
-            new FilterPath(":^/some-sub-dir/ignore.txt", "."),
-            new FilterPath(":^/excluded-dir", ".")
-        };
-        this.WriteVersionFile(versionData);
-        Assert.Equal(1, this.GetVersionHeight());
-
-        // Commit touching excluded path does not affect version height
-        var ignoredFilePath = Path.Combine(this.RepoPath, "some-sub-dir", "ignore.txt");
-        Directory.CreateDirectory(Path.GetDirectoryName(ignoredFilePath));
-        File.WriteAllText(ignoredFilePath, "hello");
-        Commands.Stage(this.Repo, ignoredFilePath);
-        this.Repo.Commit("Add excluded file", this.Signer, this.Signer);
-        Assert.Equal(1, this.GetVersionHeight());
-
-        // Commit touching both excluded and included path does affect height
-        var includedFilePath = Path.Combine(this.RepoPath, "some-sub-dir", "another-file.txt");
-        File.WriteAllText(includedFilePath, "hello");
-        File.WriteAllText(ignoredFilePath, "changed");
-        Commands.Stage(this.Repo, includedFilePath);
-        Commands.Stage(this.Repo, ignoredFilePath);
-        this.Repo.Commit("Change both excluded and included file", this.Signer, this.Signer);
-        Assert.Equal(2, this.GetVersionHeight());
-
-        // Commit touching excluded directory does not affect version height
-        var fileInExcludedDirPath = Path.Combine(this.RepoPath, "excluded-dir", "ignore.txt");
-        Directory.CreateDirectory(Path.GetDirectoryName(fileInExcludedDirPath));
-        File.WriteAllText(fileInExcludedDirPath, "hello");
-        Commands.Stage(this.Repo, fileInExcludedDirPath);
-        this.Repo.Commit("Add file to excluded dir", this.Signer, this.Signer);
-        Assert.Equal(2, this.GetVersionHeight());
-    }
-
-    [Theory]
-    [InlineData(":^/excluded-dir")]
-    [InlineData(":^../excluded-dir")]
-    public void GetVersionHeight_AddingExcludeDoesNotLowerHeight(string excludePathFilter)
-    {
-        string relativeDirectory = "some-sub-dir";
-
-        var versionData = VersionOptions.FromVersion(new Version("1.2"));
-        this.WriteVersionFile(versionData, relativeDirectory);
-        Assert.Equal(1, this.GetVersionHeight(relativeDirectory));
-
-        // Commit a file which will later be ignored
-        var ignoredFilePath = Path.Combine(this.RepoPath, "excluded-dir", "ignore.txt");
-        Directory.CreateDirectory(Path.GetDirectoryName(ignoredFilePath));
-        File.WriteAllText(ignoredFilePath, "hello");
-        Commands.Stage(this.Repo, ignoredFilePath);
-        this.Repo.Commit("Add file which will later be excluded", this.Signer, this.Signer);
-        Assert.Equal(2, this.GetVersionHeight(relativeDirectory));
-
-        versionData.PathFilters = new[] { new FilterPath(excludePathFilter, relativeDirectory), };
-        this.WriteVersionFile(versionData, relativeDirectory);
-        Assert.Equal(3, this.GetVersionHeight(relativeDirectory));
-
-        // Committing a change to an ignored file does not increment the version height
-        File.WriteAllText(ignoredFilePath, "changed");
-        Commands.Stage(this.Repo, ignoredFilePath);
-        this.Repo.Commit("Change now excluded file", this.Signer, this.Signer);
-        Assert.Equal(3, this.GetVersionHeight(relativeDirectory));
-    }
-
-    [Fact]
-    public void GetVersionHeight_IncludeRoot()
-    {
-        string relativeDirectory = "some-sub-dir";
-
-        var versionData = VersionOptions.FromVersion(new Version("1.2"));
-        versionData.PathFilters = new[] { new FilterPath(":/", relativeDirectory) };
-        this.WriteVersionFile(versionData, relativeDirectory);
-        Assert.Equal(1, this.GetVersionHeight(relativeDirectory));
-
-        // Expect commit outside of project tree to affect version height
-        var otherFilePath = Path.Combine(this.RepoPath, "my-file.txt");
-        File.WriteAllText(otherFilePath, "hello");
-        Commands.Stage(this.Repo, otherFilePath);
-        this.Repo.Commit("Add other file outside of project root", this.Signer, this.Signer);
-        Assert.Equal(2, this.GetVersionHeight(relativeDirectory));
-
-        // Expect commit inside project tree to affect version height
-        var containedFilePath = Path.Combine(this.RepoPath, relativeDirectory, "another-file.txt");
-        File.WriteAllText(containedFilePath, "hello");
-        Commands.Stage(this.Repo, containedFilePath);
-        this.Repo.Commit("Add file within project root", this.Signer, this.Signer);
-        Assert.Equal(3, this.GetVersionHeight(relativeDirectory));
-    }
-
-    [Fact]
-    public void GetVersionHeight_IncludeRootExcludeSome()
-    {
-        string relativeDirectory = "some-sub-dir";
-
-        var versionData = VersionOptions.FromVersion(new Version("1.2"));
-        versionData.PathFilters = new[]
-        {
-            new FilterPath(":/", relativeDirectory),
-            new FilterPath(":^/excluded-dir", relativeDirectory),
-        };
-        this.WriteVersionFile(versionData, relativeDirectory);
-        Assert.Equal(1, this.GetVersionHeight(relativeDirectory));
-
-        // Expect commit in an excluded directory to not affect version height
-        var ignoredFilePath = Path.Combine(this.RepoPath, "excluded-dir", "my-file.txt");
-        Directory.CreateDirectory(Path.GetDirectoryName(ignoredFilePath));
-        File.WriteAllText(ignoredFilePath, "hello");
-        Commands.Stage(this.Repo, ignoredFilePath);
-        this.Repo.Commit("Add other file to excluded directory", this.Signer, this.Signer);
-        Assert.Equal(1, this.GetVersionHeight(relativeDirectory));
-
-        // Expect commit within another directory to affect version height
-        var otherFilePath = Path.Combine(this.RepoPath, "another-dir", "another-file.txt");
-        Directory.CreateDirectory(Path.GetDirectoryName(otherFilePath));
-        File.WriteAllText(otherFilePath, "hello");
-        Commands.Stage(this.Repo, otherFilePath);
-        this.Repo.Commit("Add file within project root", this.Signer, this.Signer);
-        Assert.Equal(2, this.GetVersionHeight(relativeDirectory));
-    }
-
-    [Fact]
-    public void GetVersionHeight_ProjectDirectoryDifferentToVersionJsonDirectory()
-    {
-        string relativeDirectory = "some-sub-dir";
-
-        var versionData = VersionOptions.FromVersion(new Version("1.2"));
-        versionData.PathFilters = new[]
-        {
-            new FilterPath(".", "")
-        };
-        this.WriteVersionFile(versionData, "");
-        Assert.Equal(1, this.GetVersionHeight(relativeDirectory));
-
-        // Expect commit in an excluded directory to not affect version height
-        var ignoredFilePath = Path.Combine(this.RepoPath, "other-dir", "my-file.txt");
-        Directory.CreateDirectory(Path.GetDirectoryName(ignoredFilePath));
-        File.WriteAllText(ignoredFilePath, "hello");
-        Commands.Stage(this.Repo, ignoredFilePath);
-        this.Repo.Commit("Add file to other directory", this.Signer, this.Signer);
-        Assert.Equal(2, this.GetVersionHeight(relativeDirectory));
-    }
-
-    [Fact]
-    public void GetVersionHeight_ProjectDirectoryIsMoved()
-    {
-        string relativeDirectory = "some-sub-dir";
-
-        var versionData = VersionOptions.FromVersion(new Version("1.2"));
-        versionData.PathFilters = new[]
-        {
-            new FilterPath("./", relativeDirectory),
-            new FilterPath(":^/some-sub-dir/ignore.txt", relativeDirectory),
-            new FilterPath(":^excluded-dir", relativeDirectory),
-        };
-        this.WriteVersionFile(versionData, relativeDirectory);
-        Assert.Equal(1, this.GetVersionHeight(relativeDirectory));
-
-        // Commit touching excluded path does not affect version height
-        var ignoredFilePath = Path.Combine(this.RepoPath, relativeDirectory, "ignore.txt");
-        File.WriteAllText(ignoredFilePath, "hello");
-        Commands.Stage(this.Repo, ignoredFilePath);
-        this.Repo.Commit("Add excluded file", this.Signer, this.Signer);
-        Assert.Equal(1, this.GetVersionHeight(relativeDirectory));
-
-        // Commit touching both excluded and included path does affect height
-        var includedFilePath = Path.Combine(this.RepoPath, relativeDirectory, "another-file.txt");
-        File.WriteAllText(includedFilePath, "hello");
-        File.WriteAllText(ignoredFilePath, "changed");
-        Commands.Stage(this.Repo, includedFilePath);
-        Commands.Stage(this.Repo, ignoredFilePath);
-        this.Repo.Commit("Change both excluded and included file", this.Signer, this.Signer);
-        Assert.Equal(2, this.GetVersionHeight(relativeDirectory));
-
-        // Commit touching excluded directory does not affect version height
-        var fileInExcludedDirPath = Path.Combine(this.RepoPath, relativeDirectory, "excluded-dir", "ignore.txt");
-        Directory.CreateDirectory(Path.GetDirectoryName(fileInExcludedDirPath));
-        File.WriteAllText(fileInExcludedDirPath, "hello");
-        Commands.Stage(this.Repo, fileInExcludedDirPath);
-        var commit = this.Repo.Commit("Add file to excluded dir", this.Signer, this.Signer).Sha;
-        Assert.Equal(2, this.GetVersionHeight(relativeDirectory));
-
-        // Rename the project directory
-        Directory.Move(Path.Combine(this.RepoPath, relativeDirectory), Path.Combine(this.RepoPath, "new-project-dir"));
-        Commands.Stage(this.Repo, relativeDirectory);
-        Commands.Stage(this.Repo, "new-project-dir");
-        this.Repo.Commit("Move project directory", this.Signer, this.Signer);
-
-        // Version is reset as project directory cannot be find in the ancestor commit
-        Assert.Equal(1, this.GetVersionHeight("new-project-dir"));
-    }
-
-    [Fact(Skip = "Slow test")]
-    public void GetVersionHeight_VeryLongHistory()
-    {
-        this.WriteVersionFile();
-
-        // Make a *lot* of commits
-        this.AddCommits(2000);
-
-        this.GetVersionHeight();
-    }
-
-    [Fact]
-=======
->>>>>>> 13d1fd6b
     public void GetCommitsFromVersion_WithPathFilters()
     {
         string relativeDirectory = "some-sub-dir";
