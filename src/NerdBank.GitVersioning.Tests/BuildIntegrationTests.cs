--- conflicted
+++ resolved
@@ -200,13 +200,8 @@
         var repo = new Repository(this.RepoPath); // do not assign Repo property to avoid commits being generated later
         repo.Commit("empty", this.Signer, this.Signer, new CommitOptions { AllowEmptyCommit = true });
         var buildResult = await this.BuildAsync();
-<<<<<<< HEAD
         Assert.Equal("0.0.0." + repo.Head.Commits.First().GetIdAsVersion().Revision, buildResult.BuildVersion);
-        Assert.Equal("0.0.0+g" + repo.Head.Commits.First().Id.Sha.Substring(0, 10), buildResult.AssemblyInformationalVersion);
-=======
-        Assert.Equal("0.0.1." + repo.Head.Commits.First().GetIdAsVersion().Revision, buildResult.BuildVersion);
-        Assert.Equal("0.0.1+" + repo.Head.Commits.First().Id.Sha.Substring(0, 10), buildResult.AssemblyInformationalVersion);
->>>>>>> 8938831f
+        Assert.Equal("0.0.0+" + repo.Head.Commits.First().Id.Sha.Substring(0, 10), buildResult.AssemblyInformationalVersion);
     }
 
     [Fact]
