--- conflicted
+++ resolved
@@ -16,11 +16,6 @@
     public class GetBuildVersion : Task
     {
         /// <summary>
-        /// An AppDomain-wide variable used on 
-        /// </summary>
-        private static bool libgit2PathInitialized;
-
-        /// <summary>
         /// Initializes a new instance of the <see cref="GetBuildVersion"/> class.
         /// </summary>
         public GetBuildVersion()
@@ -162,11 +157,7 @@
         {
             try
             {
-<<<<<<< HEAD
-                this.HelpFindLibGit2NativeBinaries();
-=======
                 GitExtensions.TryHelpFindLibGit2NativeBinaries(this.TargetsPath);
->>>>>>> 3b61d1a9
 
                 var cloudBuild = CloudBuild.Active;
                 var oracle = VersionOracle.Create(Directory.GetCurrentDirectory(), this.GitRepoRoot, cloudBuild);
@@ -212,26 +203,5 @@
 
             return true;
         }
-
-        private void HelpFindLibGit2NativeBinaries()
-        {
-            if (!libgit2PathInitialized)
-            {
-                string nativeDllPath = null;
-#if !NET45
-                if (RuntimeInformation.IsOSPlatform(OSPlatform.Windows))
-#endif
-                {
-                    nativeDllPath = Path.Combine(this.TargetsPath, "lib", "win32", IntPtr.Size == 4 ? "x86" : "x64");
-                }
-
-                if (nativeDllPath != null)
-                {
-                    Environment.SetEnvironmentVariable("PATH", Environment.GetEnvironmentVariable("PATH") + Path.PathSeparator + nativeDllPath);
-                }
-
-                libgit2PathInitialized = true;
-            }
-        }
     }
 }