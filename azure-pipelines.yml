--- conflicted
+++ resolved
@@ -18,11 +18,8 @@
     image: andrewarnott/linux-buildagent
   - container: bionic
     image: microsoft/dotnet:2.1-sdk-bionic
-<<<<<<< HEAD
-=======
   - container: bionic-3.0
     image: mcr.microsoft.com/dotnet/core/sdk:3.0-bionic
->>>>>>> cce1afd4
   - container: disco
     image: mcr.microsoft.com/dotnet/core/sdk:3.0-disco
 
@@ -160,8 +157,6 @@
   steps:
   - template: azure-pipelines/xplattest-pipeline.yml
 
-<<<<<<< HEAD
-=======
 - job: Ubuntu_Bionic_3_0
   dependsOn: Windows
   pool:
@@ -170,16 +165,12 @@
   steps:
   - template: azure-pipelines/xplattest-pipeline.yml
 
->>>>>>> cce1afd4
 - job: Ubuntu_Disco
   dependsOn: Windows
   pool:
     vmImage: Ubuntu 16.04 # not a bug. we always use this pool, but use containers for the specific version
   container: disco
-<<<<<<< HEAD
   condition: false # it does not yet pass: https://github.com/AArnott/Nerdbank.GitVersioning/issues/392
-=======
->>>>>>> cce1afd4
   steps:
   - template: azure-pipelines/xplattest-pipeline.yml
 
